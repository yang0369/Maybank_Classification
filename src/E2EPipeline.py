import pickle
from abc import ABC, abstractmethod
from dataclasses import dataclass, field
from pathlib import Path
from typing import List, Union

import featuretools as ft
import numpy as np
import pandas as pd
import xgboost as xgb
from sklearn import preprocessing
from sklearn.metrics import f1_score
from sklearn.model_selection import train_test_split
from sklearn.preprocessing import OneHotEncoder, StandardScaler
from sklearn.utils.class_weight import compute_sample_weight

from src.config import config
from src.util.logger import CustomLogger

if config.if_GPU:
    import cupy as cp

# show all columns/rows
pd.options.display.max_rows = 10
pd.options.display.max_columns = 20

ROOT = Path(__file__).parents[1]

logger = CustomLogger()


class Pipeline(ABC):
    """Base class

    Args:
        ABC (_type_): base class
    """

    @abstractmethod
    def preprocess(self,
                   data: pd.DataFrame,
                   drop_missing: bool = False) -> pd.DataFrame:
        pass

    @abstractmethod
    def train(self, data) -> float:
        pass

    @abstractmethod
    def inference(self, test_data: pd.DataFrame) -> List[int]:
        pass


@dataclass
class E2EPipeline(Pipeline):
    """create a model pipeline for training and inference

    Returns:
        _type_: f1 score
    """
    index_col: str = config.index_col
    target_name: str = config.target_name
    nominal_cols: list = field(default_factory=lambda: config.nominal)
    ordinal_cols: list = field(default_factory=lambda: config.ordinal)
    values: list = field(default_factory=lambda: config.values)
    counts: list = field(default_factory=lambda: config.counts)

    def preprocess(self,
                   data: pd.DataFrame,
                   drop_missing: bool = False) -> pd.DataFrame:

        # drop original C_ID and replace it by row index
        data.drop("C_ID", axis=1, inplace=True)
        data.reset_index(drop=True, inplace=True)
        data.reset_index(inplace=True)
        data.rename(columns={"index": self.index_col}, inplace=True)

        # drop postal code
        data.drop("PC", axis=1, inplace=True)

        if drop_missing:
            # drop columns with too many missing value
            data.drop(config.drop_cols, axis=1, inplace=True)

            from sklearn.impute import SimpleImputer

            # impute missing values
            imp = SimpleImputer(
                missing_values=np.nan,
                strategy='most_frequent')
            data = pd.DataFrame(
                imp.fit_transform(data),
                columns=data.columns)
        else:
            # impute the missing value with 0
            data["HL_tag"].fillna(value=0, inplace=True)
            data["AL_tag"].fillna(value=0, inplace=True)

        for col in (self.nominal_cols + self.ordinal_cols):
            if col in data.columns:
                data[col] = data[col].astype(str)

        # map string back to np.nan
        data.replace({"nan": np.nan, "NaN": np.nan, "NAN": np.nan},
                     inplace=True)

        # prepare df for standardization
        stand_cols = self.counts + self.values + ['C_AGE', 'DRvCR']
        stand_cols = [col for col in stand_cols if col in data.columns]
        df_stand = data.loc[:, stand_cols]
        data.drop(stand_cols, axis=1, inplace=True)

        # standardize features
        scaler = StandardScaler()
        feature_arr = scaler.fit_transform(df_stand.values)
        df_stand = pd.DataFrame(feature_arr,
                                index=df_stand.index,
                                columns=df_stand.columns)
        data = pd.concat([data, df_stand], axis=1)
        logger.info(f"1. before fe: {data.shape}")

        # feature engineering 1
        es = ft.EntitySet(id='ft')
        fe_col = [col for col in self.values + [self.index_col]
                  if col in data.columns]
        es = es.add_dataframe(
            dataframe_name="ft",
            dataframe=data.loc[:, fe_col],
            index=self.index_col)
        features_matrix, _ = ft.dfs(
            entityset=es,
            target_dataframe_name='ft',
            trans_primitives=config.trans_primitives,
            max_depth=1,
            verbose=True)
        features_matrix.reset_index(inplace=True)
        features_matrix = features_matrix.drop(
            [col for col in self.values
             if col in features_matrix.columns],
            axis=1)
        data = data.merge(features_matrix, how='left', on=self.index_col)
        logger.info(f"2. after fe1: {data.shape}")

        # feature engineering 2
        es = ft.EntitySet(id='ft')
        fe_col = [col for col in self.counts + [self.index_col]
                  if col in data.columns]
        es = es.add_dataframe(
            dataframe_name="ft",
            dataframe=data.loc[:, fe_col],
            index=self.index_col)
        features_matrix, _ = ft.dfs(
            entityset=es,
            target_dataframe_name='ft',
            trans_primitives=[
                "add_numeric",
                "subtract_numeric",
                "divide_numeric",
                'multiply_numeric'
                ],
            max_depth=1,
            verbose=True)
        features_matrix.reset_index(inplace=True)
        features_matrix = features_matrix.drop(
            [col for col in self.counts if
             col in features_matrix.columns],
            axis=1)
        data = data.merge(features_matrix, how='left', on=self.index_col)
        logger.info(f"3. after fe2: {data.shape}")

        # impute extreme values
        data.replace([np.inf, -np.inf], np.nan, inplace=True)
<<<<<<< HEAD
        # data[config.target_name].replace(
        #     {"AFFLUENT": 1, "NORMAL": 0},
        #     inplace=True)
=======
        data[config.target_name].replace(
            {"AFFLUENT": 1, "NORMAL": 0},
            inplace=True)

>>>>>>> e6d8ea9b
        return data

    def train(self,
              data: pd.DataFrame,
              model_dir: Union[str, Path] = config.model_dir,
              if_GPU: bool = config.if_GPU) -> float:
        """train a model and save it

        Args:
            data (pd.DataFrame): dataset
            model_dir (Union[str, Path], optional): model to be saved at.
            Defaults to config.model_dir.
            if_GPU (bool): if use GPU to train

        Returns:
            float: f1 score
        """

        # drop the customer_id
        df_X = data.drop([self.index_col, self.target_name], axis=1)
        df_y = data.loc[:, [self.target_name]]

        # train, val, test split
        X, X_test, y, y_test = train_test_split(
            df_X,
            df_y,
            test_size=0.1,
            random_state=config.SEED,
            shuffle=True,
            stratify=df_y)
        X_train, X_val, y_train, y_val = train_test_split(
            X,
            y,
            test_size=0.1,
            random_state=config.SEED,
            shuffle=True,
            stratify=y)

        logger.info(f"train set size: {X_train.shape}, val set size: \
                    {X_val.shape}, test set size: {X_test.shape}")

        # get cols requiring onehotencoding
        categorical = [col for col in (self.ordinal_cols + self.nominal_cols)
                       if col != self.target_name]
        logger.info(f"the categorical variables that need one hot \
                    encoding are: {categorical}")

        # apply onehotencoding for categorical variables
        enc = OneHotEncoder(
            handle_unknown='error',
            sparse_output=False,
            drop=None)
        enc.fit_transform(df_X.loc[:, categorical])
        feature_labels = enc.get_feature_names_out()

        # save trained model
        if isinstance(model_dir, str):
            model_dir = Path(model_dir)

        # save onehotencoder
        with open(model_dir / "encoder", "wb") as f:
            pickle.dump(enc, f)

        feature_arr = enc.transform(X[categorical])
        cat_X = pd.DataFrame(
            feature_arr, columns=feature_labels).reset_index(drop=True)
        X = pd.concat(
            [X.drop(categorical, axis=1).reset_index(drop=True), cat_X],
            axis=1)

        # encode training data
        feature_arr = enc.transform(X_train[categorical])
        cat_train = pd.DataFrame(
            feature_arr, columns=feature_labels).reset_index(drop=True)
        X_train = pd.concat(
            [X_train.drop(categorical, axis=1).reset_index(drop=True),
             cat_train], axis=1)

        # encode validation data
        feature_arr = enc.transform(X_val[categorical])
        cat_val = pd.DataFrame(
            feature_arr, columns=feature_labels).reset_index(drop=True)
        X_val = pd.concat(
            [X_val.drop(categorical, axis=1).reset_index(drop=True), cat_val],
            axis=1)

        # encode test data
        feature_arr = enc.transform(X_test[categorical])
        cat_test = pd.DataFrame(
            feature_arr, columns=feature_labels).reset_index(drop=True)
        X_test = pd.concat(
            [X_test.drop(categorical, axis=1).reset_index(drop=True),
             cat_test],
            axis=1)

        # impute missing feature values with np.nan for XGBoost
        X = X.replace(np.nan)
        X_train = X_train.replace(np.nan)
        X_val = X_val.replace(np.nan)
        X_test = X_test.replace(np.nan)

        nan_cols = [col for col in X.columns if "_nan" in col]

        # impute the nan columns
        X = self.impute_encoded_col(X, nan_cols)
        X_train = self.impute_encoded_col(X_train, nan_cols)
        X_val = self.impute_encoded_col(X_val, nan_cols)
        X_test = self.impute_encoded_col(X_test, nan_cols)

        # drop useless columns by feature selection
        X.drop(config.useless, axis=1, inplace=True)
        X_train.drop(config.useless, axis=1, inplace=True)
        X_val.drop(config.useless, axis=1, inplace=True)
        X_test.drop(config.useless, axis=1, inplace=True)

        # label encoding for target variable
        le = preprocessing.LabelEncoder()
        y = pd.DataFrame(le.fit_transform(y[self.target_name]), columns=["Y"])

        y_train = pd.DataFrame(
            le.transform(y_train[self.target_name]),
            columns=["Y"])

        y_val = pd.DataFrame(
            le.transform(y_val[self.target_name]),
            columns=["Y"])

        y_test = pd.DataFrame(
            le.transform(y_test[self.target_name]),
            columns=["Y"])

        # finally train with all traing + val, and change to dart booster
        sample_weights = compute_sample_weight(
            class_weight='balanced',
            y=y
        )

        # Use "hist" for constructing the trees, with early stopping enabled.
        model = xgb.XGBClassifier(
            device="cuda" if if_GPU else "cpu",
            tree_method=config.tree_method,
            objective=config.objective,
            n_estimators=config.n_estimators,
            missing=np.nan,
            eval_metric=config.eval_metric,
            booster=config.booster,
            eta=config.eta,
            max_depth=config.max_depth,
            max_leaves=config.max_leaves,
            min_child_weight=config.min_child_weight,
            gamma=config.gamma,
            subsample=config.subsample,
            colsample_bytree=config.colsample_bytree)

        if if_GPU:
            X = cp.array(X)
            y = cp.array(y)
            X_test = cp.array(X_test)

        model.fit(X,
                  y,
                  verbose=True,
                  sample_weight=sample_weights)
        model.save_model(model_dir / "xgboost.json")

        # predict on test set
        prob = model.predict_proba(X_test)[:, 1]
        preds = (prob > config.best_threshold).astype("int")

        return f1_score(y_test.values.ravel(), preds)

    # as onehot add extra nan column, so we need to remove it
    @staticmethod
    def impute_encoded_col(df: pd.DataFrame, col_lst: list) -> pd.DataFrame:
        """remove the nan columns created by onehotencoding,
        and impute the values correspondingly

        Args:
            df (pd.DataFrame): data
            col_lst (list): nan columns

        Returns:
            pd.DataFrame: processed data
        """
        for col_n in col_lst:
            key = col_n[:-4]
            index = (df.loc[df[col_n] == 1]).index

            # drop column
            df.drop(col_n, axis=1, inplace=True)

            # impute with np.nan
            df.loc[index, [col for col in df.columns if key in col]] = np.nan

        return df

    def inference(self,
                  test_data: pd.DataFrame,
                  model_dir: Path = config.model_dir) -> List[int]:
        """
        inference pipeline
        """
        data = self.preprocess(test_data)
        X = data.drop([self.index_col], axis=1)

        try:
            path = config.model_dir / "encoder"
            with open(path, "rb") as f:
                enc = pickle.load(f)
            logger.info("successfully loaded the onehot encoder")
        except FileNotFoundError:
            logger.info(f"Please ensure there is encoder in the this path: \
                        {config.model_dir}")

        # get cols requiring onehotencoding
        categorical = [col for col in (self.ordinal_cols + self.nominal_cols)
                       if col != self.target_name]

        # for training data
        feature_arr = enc.transform(X[categorical])
        cat_train = pd.DataFrame(
            feature_arr,
            columns=enc.get_feature_names_out()).reset_index(drop=True)

        X = pd.concat(
            [X.drop(categorical, axis=1).reset_index(drop=True),
             cat_train], axis=1)
        logger.info(f"4. after ohe: {X.shape}")

        X = X.replace(np.nan)

        nan_cols = [col for col in X.columns if "_nan" in col]

        X = self.impute_encoded_col(X, nan_cols)
        X.drop(config.useless, axis=1, inplace=True)
        logger.info(f"5. before training: {X.shape}")

        # make inference
        # Use "hist" for constructing the trees, with early stopping enabled.
        model = xgb.XGBClassifier(
            tree_method=config.tree_method,
            objective=config.objective,
            n_estimators=config.n_estimators,
            missing=np.nan,
            eval_metric=config.eval_metric,
            booster=config.booster,
            eta=config.eta,
            max_depth=config.max_depth,
            max_leaves=config.max_leaves,
            min_child_weight=config.min_child_weight,
            gamma=config.gamma,
            subsample=config.subsample,
            colsample_bytree=config.colsample_bytree)

        model.load_model(model_dir / "xgboost.json")
        logger.info("successfully loaded the trained model")

        prob = model.predict_proba(X)[:, 1]
        preds = (prob > config.best_threshold).astype("int")

        return preds

    def load_data(data_dir: Union[str, Path]) -> pd.DataFrame:
        """load raw dataset

        Args:
            data_dir (Union[str, Path]): raw data diretory

        Returns:
            pd.DataFrame: raw data
        """
        if isinstance(data_dir, str):
            data_dir = Path(data_dir)

        df_raw = pd.read_excel(data_dir, engine='openpyxl', sheet_name=1)
        return df_raw


if __name__ == "__main__":

    df_raw = pd.read_excel(
        ROOT / "data/Assessment.xlsx",
        engine='openpyxl',
        sheet_name=1)

    pipe = E2EPipeline()
    data = pipe.preprocess(df_raw)
    f1 = pipe.train(data)
    logger.info(f1)<|MERGE_RESOLUTION|>--- conflicted
+++ resolved
@@ -170,16 +170,9 @@
 
         # impute extreme values
         data.replace([np.inf, -np.inf], np.nan, inplace=True)
-<<<<<<< HEAD
         # data[config.target_name].replace(
         #     {"AFFLUENT": 1, "NORMAL": 0},
         #     inplace=True)
-=======
-        data[config.target_name].replace(
-            {"AFFLUENT": 1, "NORMAL": 0},
-            inplace=True)
-
->>>>>>> e6d8ea9b
         return data
 
     def train(self,
